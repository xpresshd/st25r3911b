use crate::register::Register;

/// An instruction to the reader to perform a certain action.
/// This operation is a single-byte value starting with two leading '1' bits (`0b11xx_xxxx`).
#[allow(dead_code)]
#[derive(Debug, Clone, Copy, PartialEq)]
#[cfg_attr(feature = "defmt", derive(defmt::Format))]
#[repr(u8)]
pub enum DirectCommand {
    /// Puts the st25r3911b in default state (same as after power-up)
    SetDefault = 0xC1,
    /// Stops all activities and clears FIFO
    Clear = 0xC2,
    /// Starts a transmit sequence using automatic CRC generation
    TransmitWithCRC = 0xC4,
    /// Starts a transmit sequence without automatic CRC generation
    TransmitWithoutCRC = 0xC5,
    /// Transmits REQA command (ISO-14443A mode only)
    TransmitREQA = 0xC6,
    /// Transmits WUPA command (ISO-14443A mode only)
    TransmitWUPA = 0xC7,
    /// Performs initial RF collision avoidance and switch on the field
    NFCInitialFieldOn = 0xC8,
    /// Performs response RF collision avoidance and switch on the field
    NFCResponseFieldOn = 0xC9,
    /// Performs response RF collision avoidance with n=0 and switch on the field
    NFCResponseFieldOnWithN0 = 0xCA,
    /// Accepted in NFCIP-1 active communication bit rate detection mode
    GoToNormalNFCMode = 0xCB,
    /// Presets Rx and Tx configuration based on state of Mode definition register
    /// and Bit rate definition register
    AnalogPreset = 0xCC,
    /// Receive after this command is ignored
    MaskReceiveData = 0xD0,
    /// Receive data following this command is normally processed
    /// (this command has priority over internal mask receive timer)
    UnmaskReceiveData = 0xD1,
    /// Amplitude of signal present on RFI inputs is measured.
    /// The result is stored in A/D converter output register
    MeasureAmplitude = 0xD3,
    /// Performs gain reduction based on the current noise level
    Squelch = 0xD4,
    /// Clears the current squelch setting and loads the manual gain reduction
    /// from Receiver configuration register 1
    ResetRxGain = 0xD5,
    /// Adjusts supply regulators according to the current supply voltage level
    AdjustRegulators = 0xD6,
    /// Starts sequence which activates the TX, measures the modulation depth
    /// and adapts it to comply with the specified modulation depth
    CalibrateModulationDepth = 0xD7,
    /// Starts the sequence to adjust parallel capacitances connected to TRIMx_y pins
    /// so that the antenna LC tank is in resonance
    CalibrateAntenna = 0xD8,
    /// Measurement of phase difference between the signal on RFO and RFI
    MeasurePhase = 0xD9,
    /// Clears RSSI bits and restarts the measurement
    ClearRSSI = 0xDA,
    /// Amplitude of signal present on RFI inputs is measured,
    /// result is stored in A/D converter output register
    TransparentMode = 0xDC,
    /// Calibrates capacitive sensor
    CalibrateCapacitiveSensor = 0xDD,
    /// Perform capacitor sensor measurement
    MeasureCapacitance = 0xDE,
    /// Measure power supply
    MeasurePowerSupply = 0xDF,
<<<<<<< HEAD
    ///
    StartGeneralPurposeTimer = 0xE0,
    ///
    StartWakeUpTimer = 0xE1,
    ///
    StartMaskReceiveTimer = 0xE2,
    ///
=======
    /// Start general purpose timer
    StartGeneralPurposeTimer = 0xE0,
    /// Start wake-up timer
    StartWakeUpTimer = 0xE1,
    /// Start mask-receive timer, which blocks the receiver and reception process
    /// for a configured time after the end of transmission.
    StartMaskReceiveTimer = 0xE2,
    /// Start no-response timer, to observe whether a tag response is detected
    /// in a configured time after the end of transmission.
>>>>>>> 1d301b72
    StartNoResponseTimer = 0xE3,
    /// Enable/W to test registers
    TestAccess = 0xFC,
}

impl From<DirectCommand> for u8 {
    #[inline(always)]
    fn from(variant: DirectCommand) -> Self {
        variant as _
    }
}

impl DirectCommand {
    /// The bits to be sent for this operation
    pub fn pattern(&self) -> u8 {
        (*self as u8) | 0b1100_0000
    }
}


/// An operation performed on one of the registers.
/// This operation starts with a leading '0' bit (`0b0xxx_xxxx`).
#[derive(Debug, Clone, Copy)]
#[cfg_attr(feature = "defmt", derive(defmt::Format))]
pub enum RegisterOperation {
    /// Set the value of a register
    Write(Register),
    /// Get the value of a register
    Read(Register),
}

impl RegisterOperation {
    /// The bits to be sent for this operation
    pub fn pattern(&self) -> u8 {
        match self {
            Self::Write(w) => (*w as u8) & 0b0011_1111,
            Self::Read(r) => ((*r as u8) & 0b0011_1111) | 0b0100_0000,
        }
    }
}

/// An operation performed on the 96-byte FIFO,
/// which contains the data received from the picc or to be transmitted to the picc.
/// This operation starts with leading '10' bits (`0b10xx_xxxx`).
#[derive(Debug, Clone, Copy)]
#[cfg_attr(feature = "defmt", derive(defmt::Format))]
pub enum FifoOperation {
    /// Write one or more bytes to the FIFO
    Load,
    /// Read one or more bytes from the FIFO
    Read,
}

impl FifoOperation {
    /// The bits to be sent for this operation
    pub fn pattern(&self) -> u8 {
        match self {
            Self::Load => 0b1000_0000,
            Self::Read => 0b1011_1111,
        }
    }
}<|MERGE_RESOLUTION|>--- conflicted
+++ resolved
@@ -64,15 +64,6 @@
     MeasureCapacitance = 0xDE,
     /// Measure power supply
     MeasurePowerSupply = 0xDF,
-<<<<<<< HEAD
-    ///
-    StartGeneralPurposeTimer = 0xE0,
-    ///
-    StartWakeUpTimer = 0xE1,
-    ///
-    StartMaskReceiveTimer = 0xE2,
-    ///
-=======
     /// Start general purpose timer
     StartGeneralPurposeTimer = 0xE0,
     /// Start wake-up timer
@@ -82,7 +73,6 @@
     StartMaskReceiveTimer = 0xE2,
     /// Start no-response timer, to observe whether a tag response is detected
     /// in a configured time after the end of transmission.
->>>>>>> 1d301b72
     StartNoResponseTimer = 0xE3,
     /// Enable/W to test registers
     TestAccess = 0xFC,
