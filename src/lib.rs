#![cfg_attr(not(feature = "std"), no_std)]

use embedded_hal as hal;

use defmt::debug;
use hal::delay;
use hal::digital::InputPin;
use hal::spi;

<<<<<<< HEAD
use command::Command;
=======
use command::{DirectCommand, FifoOperation, RegisterOperation};
>>>>>>> 1d301b72
use register::{Bitrate, InterruptFlags, OperationMode, Register};

mod command;
mod picc;
mod register;
<<<<<<< HEAD
=======

pub mod error;
use error::Error;
>>>>>>> 1d301b72

/// Answer To reQuest A
pub struct AtqA {
    pub bytes: [u8; 2],
}

#[derive(Hash, Eq, PartialEq, Clone)]
pub enum Uid {
    /// Single sized UID, 4 bytes long
    Single(GenericUid<4>),
    /// Double sized UID, 7 bytes long
    Double(GenericUid<7>),
    /// Trip sized UID, 10 bytes long
    Triple(GenericUid<10>),
}

impl Uid {
    pub fn as_bytes(&self) -> &[u8] {
        match &self {
            Uid::Single(u) => u.as_bytes(),
            Uid::Double(u) => u.as_bytes(),
            Uid::Triple(u) => u.as_bytes(),
        }
    }
}

#[derive(Hash, Eq, PartialEq, Clone)]
pub struct GenericUid<const T: usize>
where
    [u8; T]: Sized,
{
    /// The UID can have 4, 7 or 10 bytes.
    bytes: [u8; T],
    /// The SAK (Select acknowledge) byte returned from the PICC after successful selection.
    sak: picc::Sak,
}

impl<const T: usize> GenericUid<T> {
    pub fn as_bytes(&self) -> &[u8] {
        &self.bytes
    }

    pub fn is_compliant(&self) -> bool {
        self.sak.is_compliant()
    }
}

#[derive(Debug)]
#[cfg_attr(feature = "defmt", derive(defmt::Format))]
pub struct FifoData<const L: usize> {
    /// The contents of the FIFO buffer
    buffer: [u8; L],
    /// The number of valid bytes in the buffer
    valid_bytes: usize,
    /// The number of valid bits in the last byte
    valid_bits: u8,
}

impl<const L: usize> FifoData<L> {
    /// Copies FIFO data to destination buffer.
    /// Assumes the FIFO data is aligned properly to append directly to the current known bits.
    /// Returns the number of valid bits in the destination buffer after copy.
    pub fn copy_bits_to(&self, dst: &mut [u8], dst_valid_bits: u8) -> u8 {
        if self.valid_bytes == 0 {
            return dst_valid_bits;
        }
        let dst_valid_bytes = dst_valid_bits / 8;
        let dst_valid_last_bits = dst_valid_bits % 8;
        let mask: u8 = 0xFF << dst_valid_last_bits;
        let mut idx = dst_valid_bytes as usize;
        dst[idx] = (self.buffer[0] & mask) | (dst[idx] & !mask);
        idx += 1;
        let len = self.valid_bytes - 1;
        if len > 0 {
            dst[idx..idx + len].copy_from_slice(&self.buffer[1..=len]);
        }
        dst_valid_bits + (len * 8) as u8 + self.valid_bits
    }
}

pub struct St25r3911b<SPI, IRQ, DELAY> {
    spi: SPI,
    intr: IRQ,
    delay: DELAY,
    interrupt_mask: u32,
}

impl<SPI, IRQ, DELAY> St25r3911b<SPI, IRQ, DELAY>
where
    SPI: spi::SpiDevice,
    IRQ: InputPin,
    DELAY: delay::DelayUs,
{
<<<<<<< HEAD
    pub fn new(spi: SPI, intr: IRQ, delay: DELAY) -> Self {
         Self {
=======
    pub fn new(spi: SPI, intr: IRQ, delay: DELAY) -> Result<Self, Error<SPI::Error, IRQ::Error>> {
        let mut st25r3911b = Self {
>>>>>>> 1d301b72
            spi,
            intr,
            delay,
            interrupt_mask: 0,
<<<<<<< HEAD
        }
    }

    pub fn initialize_chip(&mut self) -> Result<(), Error<SPI::Error, IRQ::Error>> {
        debug!("New ST25R3911B driver instance");

=======
        };
        debug!("New ST25R3911B driver instance");
        st25r3911b.initialize_chip()?;

        let silicon_rev = st25r3911b.check_chip_id()?;
        defmt::info!("With silicon revision {=u8:x}", silicon_rev);

        // Set FIFO Water Levels to be used
        st25r3911b.modify_register(Register::IOConfiguration1, 0, 0b0011_0000)?;

        // Always have CRC in FIFO upon reception and Enable External Field Detector
        st25r3911b.modify_register(Register::AuxiliaryRegister, 0, 1 << 6 | 1 << 4)?;

        st25r3911b.calibrate()?;

        Ok(st25r3911b)
    }

    pub fn initialize_chip(&mut self) -> Result<(), Error<SPI::Error, IRQ::Error>> {
>>>>>>> 1d301b72
        // reset
        self.reset()?;
        // Set Operation Control Register to default value
        self.write_register(Register::OperationControlRegister, 0)?;
        // Enable pull downs on miso line
        self.write_register(Register::IOConfiguration2, 0b0001_1000)?;

        // after reset all interrupts are enabled. so disable them at first
        self.disable_interrupts(InterruptFlags::MASK_ALL)?;
        // and clear them, just to be sure...
        self.clear_interrupts()?;

        // Turn on Oscillator
        self.enable_interrupts(InterruptFlags::OSCILLATOR_FREQUENCY_STABLE)?;
        self.modify_register(Register::OperationControlRegister, 0, 1 << 7)?;
        self.wait_for_interrupt(InterruptFlags::OSCILLATOR_FREQUENCY_STABLE, 10)?;
        self.disable_interrupts(InterruptFlags::OSCILLATOR_FREQUENCY_STABLE)?;

        // TODO: either let user specify or measure with `MeasurePowerSupply` direct command.
        // Set power supply voltage range
        // self.modify_register(Register::IOConfiguration2, 1 << 7, ...)?;

        // Make sure Transmitter and Receiver are disabled
        self.modify_register(Register::OperationControlRegister, 1 << 6 | 1 << 3, 0)?;

<<<<<<< HEAD
        let silicon_rev = self.check_chip_id()?;
        defmt::info!("With silicon revision {=u8:x}", silicon_rev);

        // Apply RF chip generic initialization
        self.modify_register(Register::OperationControlRegister, 0x30, 0x10)?; // default to AM
        self.modify_register(Register::IOConfiguration1, 0x07, 0x07)?; // MCUCLK: HF & LF clk off
        self.modify_register(Register::ReceiverConfigurationRegister4, 0x0f, 0x01)?; // increase digitizer window for PM
        self.modify_register(Register::AntennaCalibrationTargetRegister, 0xff, 0x80)?; // 90 degrees
        self.modify_register(Register::AntennaCalibrationControlRegister, 0xf8, 0x00)?; // trim value from calibrate antenna
        self.modify_register(Register::AMModulationDepthControlRegister, 1 << 7, 1 << 7)?; // AM modulated level is defined by RFO AM Modulated Level Def Reg, fixed setting, no automatic adjustment
        self.modify_register(Register::ExternalFieldDetectorThresholdRegister, 0x7f, 0)?;

        // Set FIFO Water Levels to be used
        self.modify_register(Register::IOConfiguration1, 0b0011_0000, 0)?;

        // Always have CRC in FIFO upon reception and Enable External Field Detector
        self.modify_register(Register::AuxiliaryRegister, 0, 1 << 6 | 1 << 4)?;

        self.calibrate()?;

        Ok(())
    }

    /// Configure reader for use in ISO14443A mode
    pub fn iso14443a(&mut self) -> Result<(), Error<SPI::Error, IRQ::Error>> {
        // Disable wake-up mode
        self.modify_register(Register::OperationControlRegister, 1 << 2, 0)?;
        // Enable ISO14443A
        self.set_mode(OperationMode::PollNFCA)?;
        // Used for 848 TX: very high AM to keep wave shapes
        self.modify_register(Register::RFOAMModulatedLevelDefinitionRegister, 0xff, 0xf0)?;
        // Set gain reduction/boost of first stage for AM & PM channel
        self.modify_register(Register::ReceiverConfigurationRegister3, 0xff, 0x18)?;
        // Increase digitizer window for AM
        self.modify_register(Register::ReceiverConfigurationRegister4, 0xf0, 0x20)?;
        // Turn off rx_tol
        self.modify_register(Register::AuxiliaryRegister, 1 << 2, 0x00)?;

        // Set bit rate to 106 kbits/s
        self.set_bitrate(Bitrate::Kb106, Bitrate::Kb106)?;

        // OOK
        self.modify_register(Register::AuxiliaryRegister, 1 << 5, 0x00)?;
        self.modify_register(Register::ReceiverConfigurationRegister1, 0x7f, 0x00)?;
=======
        Ok(())
    }

    /// Configure reader for use in ISO14443A mode
    pub fn iso14443a(&mut self) -> Result<(), Error<SPI::Error, IRQ::Error>> {
        // Enable ISO14443A
        self.set_mode(OperationMode::PollNFCA)?;

        // Set bit rate to 106 kbits/s
        self.set_bitrate(Bitrate::Kb106, Bitrate::Kb106)?;

        // Presets RX and TX configuration
        self.direct_command(DirectCommand::AnalogPreset)?;
>>>>>>> 1d301b72

        Ok(())
    }

    /// Read the IC identity register and verify this is a ST25R3911B.
    /// Returns the silicon revision or an `InvalidDevice` error.
    pub fn check_chip_id(&mut self) -> Result<u8, Error<SPI::Error, IRQ::Error>> {
        let identity = self.read_register(Register::ICIdentity)?;

        if identity & 0b1111_1000 != 8 {
            return Err(Error::InvalidDevice);
        }
        Ok(identity & 0b0000_0111)
    }

    fn calibrate(&mut self) -> Result<(), Error<SPI::Error, IRQ::Error>> {
        self.adjust_regulators()?;

        // REMARK: Silicon workaround ST25R3911 Errata #1.5
        // Always run the command Calibrate Antenna twice
        self.calibrate_antenna()?;
        self.calibrate_antenna()?;

        // Adjust the regulators again with the Antenna calibrated
        self.adjust_regulators()?;

        Ok(())
    }

    fn adjust_regulators(&mut self) -> Result<(), Error<SPI::Error, IRQ::Error>> {
        // Reset logic and set regulated voltages to be defined by result of Adjust Regulators cmd
        self.modify_register(Register::RegulatorVoltageControlRegister, 0, 1 << 7)?;
        self.modify_register(Register::RegulatorVoltageControlRegister, 1 << 7, 0)?;

        self.direct_command(DirectCommand::AdjustRegulators)?;
        Ok(())
    }

    fn calibrate_antenna(&mut self) -> Result<(), Error<SPI::Error, IRQ::Error>> {
<<<<<<< HEAD
        self.execute_command(Command::CalibrateAntenna)?;
=======
        self.direct_command(DirectCommand::CalibrateAntenna)?;
>>>>>>> 1d301b72
        Ok(())
    }

    pub fn reset(&mut self) -> Result<(), Error<SPI::Error, IRQ::Error>> {
<<<<<<< HEAD
        self.execute_command(Command::SetDefault)
=======
        self.direct_command(DirectCommand::SetDefault)
>>>>>>> 1d301b72
    }

    fn set_mode(&mut self, mode: OperationMode) -> Result<(), Error<SPI::Error, IRQ::Error>> {
        let reg_val = match mode {
            OperationMode::PollNFCA => 0b0000_1000,
            OperationMode::PollNFCB => 0b0001_0000,
            OperationMode::PollNFCF => 0b0001_1000,
            OperationMode::PollTopaz => 0b0010_0000,
            OperationMode::PollActiveP2P => 0b0000_0001,
            OperationMode::ListenActiveP2P => 0b1000_1001,
        };

        self.write_register(Register::ModeDefinitionRegister, reg_val)
    }

    fn set_bitrate(
        &mut self,
        tx_bitrate: Bitrate,
        rx_bitrate: Bitrate,
    ) -> Result<(), Error<SPI::Error, IRQ::Error>> {
        let tx_val = match tx_bitrate {
            Bitrate::Kb106 => 0b0000_0000,
            Bitrate::Kb212 => 0b0001_0000,
            Bitrate::Kb424 => 0b0010_0000,
            Bitrate::Kb848 => 0b0011_0000,
            Bitrate::Kb1695 => 0b0100_0000,
            Bitrate::Kb3390 => 0b0101_0000,
            Bitrate::Kb6780 => 0b0110_0000,
        };
        let rx_val = match rx_bitrate {
            Bitrate::Kb106 => 0b0000_0000,
            Bitrate::Kb212 => 0b0000_0001,
            Bitrate::Kb424 => 0b0000_0010,
            Bitrate::Kb848 => 0b0000_0011,
            Bitrate::Kb1695 => 0b0000_0100,
            Bitrate::Kb3390 => 0b0000_0101,
            Bitrate::Kb6780 => 0b0000_0110,
        };

        self.write_register(Register::BitRateDefinitionRegister, tx_val | rx_val)
    }
<<<<<<< HEAD
=======

>>>>>>> 1d301b72
    pub fn field_on(&mut self) -> Result<(), Error<SPI::Error, IRQ::Error>> {
        // set recommended threshold
        self.modify_register(Register::ExternalFieldDetectorThresholdRegister, 0x0F, 0x07)?;
        // set no peer threshold
        self.modify_register(Register::ExternalFieldDetectorThresholdRegister, 0xF0, 0x30)?;

        self.delay.delay_ms(5);

        let intr_flags =
            InterruptFlags::FIELD_COLLISION_DETECTED | InterruptFlags::MINIMUM_GUARD_TIME_EXPIRE;

        self.enable_interrupts(intr_flags)?;
        self.direct_command(DirectCommand::NFCInitialFieldOn)?;
        let intr_res = self.wait_for_interrupt(intr_flags, 10);
        self.disable_interrupts(intr_flags)?;

        let intr = intr_res?;
        debug!("intr: {:?}", defmt::Debug2Format(&intr));
        if intr.contains(InterruptFlags::MINIMUM_GUARD_TIME_EXPIRE) {
            // Also enable Receiver
            self.modify_register(Register::OperationControlRegister, 0, 1 << 6 | 1 << 3)?;

            // Wait specific Guard Time when listener is exposed to an Unmodulated Carrier.
            self.delay.delay_ms(5);
            return Ok(());
        }
        Err(Error::FailedToTurnOnField)
    }

    /// Sends command to enter HALT state
    pub fn hlta(&mut self) -> Result<(), Error<SPI::Error, IRQ::Error>> {
        let buffer: [u8; 2] = [picc::Command::HLTA as u8, 0];

        // The standard says:
        //   If the PICC responds with any modulation during a period of 1 ms
        //   after the end of the frame containing the HLTA command,
        //   this response shall be interpreted as 'not acknowledge'.
        // We interpret that this way: Only Error::Timeout is a success.
        match self.anticollision_transmit::<0>(&buffer, 2, 0, false) {
            Err(Error::Timeout) => Ok(()),
            Ok(_) => Err(Error::Nak),
            Err(e) => Err(e),
        }
    }

    /// Sends a Wake UP type A to nearby PICCs
    pub fn wupa(&mut self) -> Result<Option<AtqA>, Error<SPI::Error, IRQ::Error>> {
        debug!("wupa");

        self.process_reqa_wupa(DirectCommand::TransmitWUPA)
    }

    /// Sends a REQuest type A to nearby PICCs
    pub fn reqa(&mut self) -> Result<Option<AtqA>, Error<SPI::Error, IRQ::Error>> {
        debug!("reqa");

        self.process_reqa_wupa(DirectCommand::TransmitREQA)
    }

    fn process_reqa_wupa(
        &mut self,
<<<<<<< HEAD
        cmd: Command,
=======
        cmd: DirectCommand,
>>>>>>> 1d301b72
    ) -> Result<Option<AtqA>, Error<SPI::Error, IRQ::Error>> {
        debug!("reqa");

        // Enable anti collision to recognize collision in first byte of SENS_REQ
        self.modify_register(Register::ISO1443AAndNFC106kbsRegister, 0, 0b0000_0001)?;

        // Disable CRC while receiving since ATQA has no CRC included and use long range
        self.modify_register(Register::AuxiliaryRegister, 0, 1 << 7 | 1)?;

        // Set time when RX is not active after transmission
        // self.write_register(
        //     Register::MaskReceiveTimerRegister,
        //     utils::fc_to_64fc(MASK_RECEIVE_TIMER) as u8,
        // )?;

        // Set time before it RX should be detected
        let no_response_timer_fc = 35 + 9; // Step in 0.3 ms
        self.modify_register(
            Register::GeneralPurposeAndNoResponseTimerControlRegister,
            0b0000_0011,
            0,
        )?;

        self.write_register(
            Register::NoResponseTimerRegister1,
            (no_response_timer_fc >> 8) as u8,
        )?;
        self.write_register(
            Register::NoResponseTimerRegister2,
            no_response_timer_fc as u8,
        )?;

        // Prepare transmission
        // Clear EMVCo mode
        self.modify_register(
            Register::GeneralPurposeAndNoResponseTimerControlRegister,
            0b0000_0010,
            0,
        )?;
        // Clear FIFO
        self.direct_command(DirectCommand::Clear)?;
        // Disable all interrupts
        self.disable_interrupts(InterruptFlags::MASK_ALL)?;
        self.clear_interrupts()?;
        // Reset RX Gain
        self.direct_command(DirectCommand::ResetRxGain)?;
        // End prepare transmission

        let interrupt_flags = InterruptFlags::START_OF_RECEIVE
            | InterruptFlags::END_OF_RECEIVE
            | InterruptFlags::END_OF_TRANSMISSION
            | InterruptFlags::BIT_COLLISION
            | InterruptFlags::TIMER
            | InterruptFlags::ERROR
            | InterruptFlags::NO_RESPONSE_TIMER_EXPIRE
            | InterruptFlags::GENERAL_TIMER_EXPIRE
            | InterruptFlags::CRC_ERROR
            | InterruptFlags::PARITY_ERROR
            | InterruptFlags::SOFT_FRAMING_ERROR
            | InterruptFlags::HARD_FRAMING_ERROR;

        // Enable TX and RX interrupts
        self.enable_interrupts(interrupt_flags)?;

        // Clear nbtx bits before sending WUPA/REQA - otherwise ST25R3911 will report parity error
        self.write_register(Register::NumberOfTransmittedBytesRegister2, 0)?;

        self.direct_command(cmd)?;

        let intr_res = self.wait_for_interrupt(interrupt_flags, 2);
        self.disable_interrupts(interrupt_flags)?;
        let intr = intr_res?;

        debug!("intr: {:?}", defmt::Debug2Format(&intr));

        // Start of TransceiveRx

        // Only raise Timeout if NRE is detected with no Rx Start (NRT EMV mode)
        if intr.contains(InterruptFlags::NO_RESPONSE_TIMER_EXPIRE)
            && !intr.contains(InterruptFlags::START_OF_RECEIVE)
        {
            return Ok(None);
        }

        // Only raise Link Loss if EOF is detected with no Rx Start
        if intr.contains(InterruptFlags::EXTERNAL_FIELD_DROP_BELOW)
            && !intr.contains(InterruptFlags::START_OF_RECEIVE)
        {
            return Err(Error::LinkLoss);
        }
        // If dont have end of receive and start of receive, throw io error
        if !intr.contains(InterruptFlags::END_OF_RECEIVE)
            || !intr.contains(InterruptFlags::START_OF_RECEIVE)
        {
            return Err(Error::IOError);
        }

        // Error check part
        if intr.contains(InterruptFlags::HARD_FRAMING_ERROR)
            || intr.contains(InterruptFlags::SOFT_FRAMING_ERROR)
        {
            return Err(Error::FramingError);
        }
        if intr.contains(InterruptFlags::PARITY_ERROR) {
            return Err(Error::ParityError);
        }
        if intr.contains(InterruptFlags::CRC_ERROR) {
            return Err(Error::CRCError);
        }

        let fifo_reg1 = self.read_register(Register::FIFOStatusRegister1)?;
        let fifo_reg2 = self.read_register(Register::FIFOStatusRegister2)?;

        // Check if the reception ends with an incomplete byte (residual bits)
        if fifo_reg2 & (7 << 1 | 1 << 4) != 0 {
            return Err(Error::FifoIncompleteByte);
        }

        // Check if the reception ends with missing parity bit
        if fifo_reg2 & (1 << 0) != 0 {
            return Err(Error::FramingError);
        }

        // Read data
        let bytes_total = fifo_reg1;

        if bytes_total != 2 {
            // No PICC in area
            return Ok(None);
        }

        let mut buffer = [0u8; 2];

        self.read_fifo(&mut buffer)?;

        Ok(Some(AtqA { bytes: buffer }))
    }

    fn anticollision_transmit<const RX: usize>(
        &mut self,
        tx_buf: &[u8],
        tx_bytes: usize,
        tx_bits: u8,
        without_crc: bool,
    ) -> Result<FifoData<RX>, Error<SPI::Error, IRQ::Error>> {
        match without_crc {
            true => {
                self.modify_register(Register::ISO1443AAndNFC106kbsRegister, 0, 1 << 0)?;
                self.modify_register(Register::AuxiliaryRegister, 0, 1 << 7)?;
            }
            false => {
                self.modify_register(Register::ISO1443AAndNFC106kbsRegister, 1 << 0, 0)?;
                self.modify_register(Register::AuxiliaryRegister, 1 << 7, 0)?;
            }
        }
        // Enable long range
        self.modify_register(Register::AuxiliaryRegister, 0, 1)?;

        // Set time before it RX should be detected
        let no_response_timer_fc = 35 + 9; // utils::fc_to_64fc(NO_RESPONSE_TIMER * 10);
        self.modify_register(
            Register::GeneralPurposeAndNoResponseTimerControlRegister,
            0b0000_0011,
            0,
        )?;

        self.write_register(
            Register::NoResponseTimerRegister1,
            (no_response_timer_fc >> 8) as u8,
        )?;
        self.write_register(
            Register::NoResponseTimerRegister2,
            no_response_timer_fc as u8,
        )?;

        // Prepare transmission
        // Clear EMVCo mode
        self.modify_register(
            Register::GeneralPurposeAndNoResponseTimerControlRegister,
            0b0000_0010,
            0,
        )?;
        // Clear FIFO
        self.direct_command(DirectCommand::Clear)?;
        // Disable all interrupts
        self.disable_interrupts(InterruptFlags::MASK_ALL)?;
        self.clear_interrupts()?;
        // Reset RX Gain
        self.direct_command(DirectCommand::ResetRxGain)?;

        let interrupt_flags = InterruptFlags::END_OF_TRANSMISSION
            | InterruptFlags::BIT_COLLISION
            | InterruptFlags::START_OF_RECEIVE
            | InterruptFlags::END_OF_RECEIVE
            | InterruptFlags::NO_RESPONSE_TIMER_EXPIRE;

        // Enable TX and RX interrupts
        self.enable_interrupts(interrupt_flags)?;

        self.write_fifo(tx_buf)?;

        // Set number of complete bytes
        self.modify_register(
            Register::NumberOfTransmittedBytesRegister2,
            0xF8,
            (tx_bytes << 3) as u8 & 0xF8,
        )?;
        let msb_val = (tx_bytes >> 0x5) as u8;
        self.write_register(Register::NumberOfTransmittedBytesRegister1, msb_val)?;
        // End Set number of complete bytes

        // Set number of incomplete bit in last byte
        self.modify_register(
            Register::NumberOfTransmittedBytesRegister2,
            0x07,
            tx_bits & 0x07,
        )?;
        // End Set number of incomplete bit in last byte

        match without_crc {
            true => {
                self.direct_command(DirectCommand::TransmitWithoutCRC)?;
            }
            false => {
                self.direct_command(DirectCommand::TransmitWithCRC)?;
            }
        }
        let intr_res = self.wait_for_interrupt(interrupt_flags, 2);
        self.disable_interrupts(interrupt_flags)?;
        let intr = intr_res?;

        debug!("intr: {:?}", defmt::Debug2Format(&intr));

        if intr.contains(InterruptFlags::BIT_COLLISION) {
            return Err(Error::Collision);
        }

        let fifo_reg2 = self.read_register(Register::FIFOStatusRegister2)?;
        // Check if the reception ends with an incomplete byte (residual bits)
        if fifo_reg2 & (7 << 1 | 1 << 4) != 0 {
            return Err(Error::Collision);
        }

        // Only raise Timeout if NRE is detected with no Rx Start (NRT EMV mode)
        if intr.contains(InterruptFlags::NO_RESPONSE_TIMER_EXPIRE)
            && !intr.contains(InterruptFlags::START_OF_RECEIVE)
        {
            return Err(Error::Timeout);
        }

        self.fifo_data()
    }

    pub fn select(&mut self) -> Result<Uid, Error<SPI::Error, IRQ::Error>> {
        debug!("Select");
        let mut cascade_level: u8 = 0;
        let mut uid_bytes: [u8; 10] = [0u8; 10];
        let mut uid_idx: usize = 0;
        let sak = 'cascade: loop {
            let cmd = match cascade_level {
                0 => picc::Command::SelCl1,
                1 => picc::Command::SelCl2,
                2 => picc::Command::SelCl3,
                _ => unreachable!(),
            };
            let mut known_bits = 0;
            let mut tx = [0u8; 9];
            tx[0] = cmd as u8;
            let mut anticollision_cycle_counter = 0;

            debug!("Select with cascade {}", cascade_level);
            'anticollision: loop {
                anticollision_cycle_counter += 1;
                debug!(
                    "Stating anticollision loop nr {} read uid_bytes {=[?]:x}",
                    anticollision_cycle_counter, uid_bytes
                );

                if anticollision_cycle_counter > 32 {
                    return Err(Error::AntiCollisionMaxLoopsReached);
                }
                let tx_last_bits = known_bits % 8;
                let tx_bytes = 2 + known_bits / 8;
                let end = tx_bytes as usize + if tx_last_bits > 0 { 1 } else { 0 };
                tx[1] = (tx_bytes << 4) + tx_last_bits;

                debug!(
                    "known_bits: {}, end: {}, tx_bytes: {}, tx_last_bits: {}",
                    known_bits, end, tx_bytes, tx_last_bits,
                );

                // Tell transmit the only send `tx_last_bits` of the last byte
                // and also to put the first received bit at location `tx_last_bits`.
                // This makes it easier to append the received bits to the uid (in `tx`).
                match self.anticollision_transmit::<5>(
                    &tx[0..end],
                    tx_bytes as usize,
                    tx_last_bits,
                    true,
                ) {
                    Ok(fifo_data) => {
                        fifo_data.copy_bits_to(&mut tx[2..=6], known_bits);
                        debug!("Read full response {:?}", fifo_data);
                        break 'anticollision;
                    }
                    Err(Error::Collision) => {
                        let coll_reg = self.read_register(Register::CollisionDisplayRegister)?;
                        debug!("coll_reg: 0b{:08b}", coll_reg);

                        let bytes_before_coll = ((coll_reg >> 4) & 0b1111) - 2;
                        let bits_before_coll = (coll_reg >> 1) & 0b111;
                        debug!(
                            "bytes_before_coll: {}, bits_before_coll: {}",
                            bytes_before_coll, bits_before_coll
                        );

                        let coll_pos = bytes_before_coll * 8 + bits_before_coll + 1;

                        if coll_pos < known_bits || coll_pos > 8 * 9 {
                            // No progress
                            return Err(Error::Collision);
                        }

                        let fifo_data = self.fifo_data::<5>()?;
                        debug!("Read partial response {:?}", fifo_data);

                        fifo_data.copy_bits_to(&mut tx[2..=6], known_bits);
                        known_bits = coll_pos;

                        // Set the bit of collision position to 1
                        let count = known_bits % 8;
                        let check_bit = (known_bits - 1) % 8;
                        let index: usize =
                            1 + (known_bits / 8) as usize + if count != 0 { 1 } else { 0 };
                        // TODO safe check that index is in range
                        tx[index] |= 1 << check_bit;
                    }
                    Err(Error::Timeout) => {
                        debug!("Timeout anticollision");
                        return Err(Error::Timeout);
                    }
                    Err(e) => return Err(e),
                }
            }

            // send select
            tx[1] = 0x70; // NVB: 7 valid bytes
            tx[6] = tx[2] ^ tx[3] ^ tx[4] ^ tx[5]; // BCC
            let mut retries = 3;
            let rx = loop {
                if retries < 0 {
                    break Err(Error::Timeout);
                }
                retries -= 1;
                match self.anticollision_transmit::<3>(&tx[0..7], 7, 0, false) {
                    Ok(res) => break Ok(res),
                    Err(Error::Timeout) => continue,
                    Err(e) => break Err(e),
                }
            }?;

            let sak = picc::Sak::from(rx.buffer[0]);

            if !sak.is_complete() {
                uid_bytes[uid_idx..uid_idx + 3].copy_from_slice(&tx[3..6]);
                uid_idx += 3;
                cascade_level += 1;
            } else {
                uid_bytes[uid_idx..uid_idx + 4].copy_from_slice(&tx[2..6]);
                break 'cascade sak;
            }
        };

        match cascade_level {
            0 => Ok(Uid::Single(GenericUid {
                bytes: uid_bytes[0..4].try_into().unwrap(),
                sak,
            })),
            1 => Ok(Uid::Double(GenericUid {
                bytes: uid_bytes[0..7].try_into().unwrap(),
                sak,
            })),
            2 => Ok(Uid::Triple(GenericUid {
                bytes: uid_bytes,
                sak,
            })),
            _ => unreachable!(),
        }
    }

    fn fifo_data<const RX: usize>(
        &mut self,
    ) -> Result<FifoData<RX>, Error<SPI::Error, IRQ::Error>> {
        let mut buffer = [0u8; RX];
        let mut valid_bytes: usize = 0;
        let mut valid_bits = 0;

        if RX > 0 {
            let fifo_status = self.read_register(Register::FIFOStatusRegister1)?;
            let fifo_reg2 = self.read_register(Register::FIFOStatusRegister2)?;

            valid_bytes = fifo_status as usize;
            if valid_bytes > RX {
                return Err(Error::FifoNoRoom);
            }
            if valid_bytes > 0 {
                self.read_fifo(&mut buffer[0..valid_bytes])?;

                // Check if the reception ends with an incomplete byte (residual bits)
                if fifo_reg2 & (7 << 1 | 1 << 4) != 0 {
                    valid_bits = (fifo_reg2 & (7 << 1)) >> 1;
                }
            }
        }

        Ok(FifoData {
            buffer,
            valid_bytes,
            valid_bits,
        })
    }

    pub fn clear_interrupts(&mut self) -> Result<(), Error<SPI::Error, IRQ::Error>> {
<<<<<<< HEAD
        self.read_interrupts()?;
=======
        self.read_register(Register::MainInterruptRegister)?;
        self.read_register(Register::TimerAndNFCInterruptRegister)?;
        self.read_register(Register::ErrorAndWakeUpInterruptRegister)?;
>>>>>>> 1d301b72
        Ok(())
    }

    pub fn enable_interrupts(
        &mut self,
        flags: InterruptFlags,
    ) -> Result<(), Error<SPI::Error, IRQ::Error>> {
        self.modify_interrupt(flags.bits(), 0)
    }

    pub fn disable_interrupts(
        &mut self,
        flags: InterruptFlags,
    ) -> Result<(), Error<SPI::Error, IRQ::Error>> {
        self.modify_interrupt(0, flags.bits())
    }

    fn modify_interrupt(
        &mut self,
        clr_mask: u32,
        set_mask: u32,
    ) -> Result<(), Error<SPI::Error, IRQ::Error>> {
        let old_mask = self.interrupt_mask;
        let new_mask = (!old_mask & clr_mask) | (old_mask & clr_mask);

        self.interrupt_mask &= !clr_mask;
        self.interrupt_mask |= set_mask;

        if new_mask & 0xff != 0 {
            self.write_register(
                Register::MaskMainInterruptRegister,
                self.interrupt_mask as u8,
            )?;
        }

        if new_mask >> 8 & 0xff != 0 {
            self.write_register(
                Register::MaskTimerAndNFCInterruptRegister,
                (self.interrupt_mask >> 8) as u8,
            )?;
        }

        if new_mask >> 16 & 0xff != 0 {
            self.write_register(
                Register::MaskErrorAndWakeUpInterruptRegister,
                (self.interrupt_mask >> 16) as u8,
            )?;
        }

        Ok(())
    }

    fn modify_register(
        &mut self,
        reg: Register,
        clr_mask: u8,
        set_mask: u8,
    ) -> Result<(), Error<SPI::Error, IRQ::Error>> {
        let mut value = self.read_register(reg)?;
        value &= !clr_mask;
        value |= set_mask;
        self.write_register(reg, value)?;
        Ok(())
    }

<<<<<<< HEAD
    pub fn execute_command(
        &mut self,
        command: Command,
    ) -> Result<(), Error<SPI::Error, IRQ::Error>> {
        debug!("Executing command: {:?}", command);
        self.spi
            .write(&[command.command_pattern()])
            .map_err(Error::Spi)
=======
    /// Execute a *direct command*
    pub fn direct_command(
        &mut self,
        command: DirectCommand,
    ) -> Result<(), Error<SPI::Error, IRQ::Error>> {
        debug!("Executing command: {:?}", command);
        self.spi.write(&[command.pattern()]).map_err(Error::Spi)
>>>>>>> 1d301b72
    }

    pub fn write_register(
        &mut self,
        reg: Register,
        val: u8,
    ) -> Result<(), Error<SPI::Error, IRQ::Error>> {
        debug!("Write register {:?} value: 0b{:08b}", reg, val);
        self.spi
<<<<<<< HEAD
            .write(&[reg.write_address(), val])
=======
            .write(&[RegisterOperation::Write(reg).pattern(), val])
>>>>>>> 1d301b72
            .map_err(Error::Spi)
    }

    pub fn read_register(&mut self, reg: Register) -> Result<u8, Error<SPI::Error, IRQ::Error>> {
<<<<<<< HEAD
        let address = [reg.read_address()];
        let mut value = [0];

        let mut operations = [
            spi::Operation::Write(&address),
            spi::Operation::Read(&mut value),
        ];
        self.spi.transaction(&mut operations).map_err(Error::Spi)?;
        Ok(value[0])
    }

    pub fn read_interrupts(&mut self) -> Result<u32, Error<SPI::Error, IRQ::Error>> {
        let address = [Register::MainInterruptRegister.read_address()];
        let mut value = [0, 0, 0];

        let mut operations = [
            spi::Operation::Write(&address),
            spi::Operation::Read(&mut value),
        ];
        self.spi.transaction(&mut operations).map_err(Error::Spi)?;

        let mut interrupt = 0;

        interrupt |= value[0] as u32;
        interrupt |= (value[1] as u32) << 8;
        interrupt |= (value[2] as u32) << 16;

        Ok(interrupt)
=======
        let address = [RegisterOperation::Read(reg).pattern()];
        let mut value = [0];

        let mut operations = [
            spi::Operation::Write(&address),
            spi::Operation::Read(&mut value),
        ];
        self.spi.transaction(&mut operations).map_err(Error::Spi)?;
        Ok(value[0])
>>>>>>> 1d301b72
    }

    fn read_fifo<'b>(
        &mut self,
        buffer: &'b mut [u8],
    ) -> Result<&'b [u8], Error<SPI::Error, IRQ::Error>> {
<<<<<<< HEAD
        let fifo_cmd = [0b10111111];
=======
        let fifo_cmd = [FifoOperation::Read.pattern()];
>>>>>>> 1d301b72
        let mut operations = [
            spi::Operation::Write(&fifo_cmd),
            spi::Operation::Read(buffer),
        ];
        self.spi.transaction(&mut operations).map_err(Error::Spi)?;
        Ok(buffer)
    }

    fn write_fifo(&mut self, bytes: &[u8]) -> Result<(), Error<SPI::Error, IRQ::Error>> {
        debug!("Write in fifo: {=[?]:x}", bytes);
<<<<<<< HEAD
        let fifo_cmd = [0b10000000];
=======
        let fifo_cmd = [FifoOperation::Load.pattern()];
>>>>>>> 1d301b72
        let mut operations = [
            spi::Operation::Write(&fifo_cmd),
            spi::Operation::Write(bytes),
        ];
        self.spi.transaction(&mut operations).map_err(Error::Spi)
    }

    fn wait_for_interrupt(
        &mut self,
        mask: InterruptFlags,
        timeout_in_ms: u16,
    ) -> Result<InterruptFlags, Error<SPI::Error, IRQ::Error>> {
        debug!("Wait for interrupt {}ms", timeout_in_ms);
        self.delay.delay_ms(1);
        let mut i = 1;
        loop {
            if self.intr.is_high().map_err(Error::InterruptPin)? {
                let interrupt = self.read_interrupts()?;
                // Match any interrupt
                if interrupt & mask.bits() > 0 {
                    return Ok(InterruptFlags::from_bits_truncate(interrupt));
                }
            }

            if i >= timeout_in_ms {
                break;
            }
            self.delay.delay_ms(1);
            i += 1;
        }

        Err(Error::InterruptTimeout)
    }
<<<<<<< HEAD
}

#[derive(Debug)]
pub enum Error<SPIE, GPIOE> {
    Spi(SPIE),
    InterruptPin(GPIOE),

    /// Set when Calibrate antenna sequence was not able to adjust resonance
    AntennaCalibration,

    InterruptTimeout,
    InvalidDevice,
    FailedToTurnOnField,

    LinkLoss,
    IOError,
    FarmingError,
    CRCError,
    ParityError,
    FifoIncompleteByte,
    FifoNoRoom,
    Collision,
    AntiCollisionMaxLoopsReached,
    Timeout,
    Nak,
=======
>>>>>>> 1d301b72
}<|MERGE_RESOLUTION|>--- conflicted
+++ resolved
@@ -7,22 +7,15 @@
 use hal::digital::InputPin;
 use hal::spi;
 
-<<<<<<< HEAD
-use command::Command;
-=======
 use command::{DirectCommand, FifoOperation, RegisterOperation};
->>>>>>> 1d301b72
 use register::{Bitrate, InterruptFlags, OperationMode, Register};
 
 mod command;
 mod picc;
 mod register;
-<<<<<<< HEAD
-=======
 
 pub mod error;
-use error::Error;
->>>>>>> 1d301b72
+pub use error::Error;
 
 /// Answer To reQuest A
 pub struct AtqA {
@@ -116,45 +109,18 @@
     IRQ: InputPin,
     DELAY: delay::DelayUs,
 {
-<<<<<<< HEAD
     pub fn new(spi: SPI, intr: IRQ, delay: DELAY) -> Self {
          Self {
-=======
-    pub fn new(spi: SPI, intr: IRQ, delay: DELAY) -> Result<Self, Error<SPI::Error, IRQ::Error>> {
-        let mut st25r3911b = Self {
->>>>>>> 1d301b72
             spi,
             intr,
             delay,
             interrupt_mask: 0,
-<<<<<<< HEAD
         }
     }
 
     pub fn initialize_chip(&mut self) -> Result<(), Error<SPI::Error, IRQ::Error>> {
         debug!("New ST25R3911B driver instance");
 
-=======
-        };
-        debug!("New ST25R3911B driver instance");
-        st25r3911b.initialize_chip()?;
-
-        let silicon_rev = st25r3911b.check_chip_id()?;
-        defmt::info!("With silicon revision {=u8:x}", silicon_rev);
-
-        // Set FIFO Water Levels to be used
-        st25r3911b.modify_register(Register::IOConfiguration1, 0, 0b0011_0000)?;
-
-        // Always have CRC in FIFO upon reception and Enable External Field Detector
-        st25r3911b.modify_register(Register::AuxiliaryRegister, 0, 1 << 6 | 1 << 4)?;
-
-        st25r3911b.calibrate()?;
-
-        Ok(st25r3911b)
-    }
-
-    pub fn initialize_chip(&mut self) -> Result<(), Error<SPI::Error, IRQ::Error>> {
->>>>>>> 1d301b72
         // reset
         self.reset()?;
         // Set Operation Control Register to default value
@@ -180,52 +146,17 @@
         // Make sure Transmitter and Receiver are disabled
         self.modify_register(Register::OperationControlRegister, 1 << 6 | 1 << 3, 0)?;
 
-<<<<<<< HEAD
         let silicon_rev = self.check_chip_id()?;
         defmt::info!("With silicon revision {=u8:x}", silicon_rev);
 
-        // Apply RF chip generic initialization
-        self.modify_register(Register::OperationControlRegister, 0x30, 0x10)?; // default to AM
-        self.modify_register(Register::IOConfiguration1, 0x07, 0x07)?; // MCUCLK: HF & LF clk off
-        self.modify_register(Register::ReceiverConfigurationRegister4, 0x0f, 0x01)?; // increase digitizer window for PM
-        self.modify_register(Register::AntennaCalibrationTargetRegister, 0xff, 0x80)?; // 90 degrees
-        self.modify_register(Register::AntennaCalibrationControlRegister, 0xf8, 0x00)?; // trim value from calibrate antenna
-        self.modify_register(Register::AMModulationDepthControlRegister, 1 << 7, 1 << 7)?; // AM modulated level is defined by RFO AM Modulated Level Def Reg, fixed setting, no automatic adjustment
-        self.modify_register(Register::ExternalFieldDetectorThresholdRegister, 0x7f, 0)?;
-
         // Set FIFO Water Levels to be used
-        self.modify_register(Register::IOConfiguration1, 0b0011_0000, 0)?;
+        self.modify_register(Register::IOConfiguration1, 0, 0b0011_0000)?;
 
         // Always have CRC in FIFO upon reception and Enable External Field Detector
         self.modify_register(Register::AuxiliaryRegister, 0, 1 << 6 | 1 << 4)?;
 
         self.calibrate()?;
 
-        Ok(())
-    }
-
-    /// Configure reader for use in ISO14443A mode
-    pub fn iso14443a(&mut self) -> Result<(), Error<SPI::Error, IRQ::Error>> {
-        // Disable wake-up mode
-        self.modify_register(Register::OperationControlRegister, 1 << 2, 0)?;
-        // Enable ISO14443A
-        self.set_mode(OperationMode::PollNFCA)?;
-        // Used for 848 TX: very high AM to keep wave shapes
-        self.modify_register(Register::RFOAMModulatedLevelDefinitionRegister, 0xff, 0xf0)?;
-        // Set gain reduction/boost of first stage for AM & PM channel
-        self.modify_register(Register::ReceiverConfigurationRegister3, 0xff, 0x18)?;
-        // Increase digitizer window for AM
-        self.modify_register(Register::ReceiverConfigurationRegister4, 0xf0, 0x20)?;
-        // Turn off rx_tol
-        self.modify_register(Register::AuxiliaryRegister, 1 << 2, 0x00)?;
-
-        // Set bit rate to 106 kbits/s
-        self.set_bitrate(Bitrate::Kb106, Bitrate::Kb106)?;
-
-        // OOK
-        self.modify_register(Register::AuxiliaryRegister, 1 << 5, 0x00)?;
-        self.modify_register(Register::ReceiverConfigurationRegister1, 0x7f, 0x00)?;
-=======
         Ok(())
     }
 
@@ -239,7 +170,6 @@
 
         // Presets RX and TX configuration
         self.direct_command(DirectCommand::AnalogPreset)?;
->>>>>>> 1d301b72
 
         Ok(())
     }
@@ -279,20 +209,12 @@
     }
 
     fn calibrate_antenna(&mut self) -> Result<(), Error<SPI::Error, IRQ::Error>> {
-<<<<<<< HEAD
-        self.execute_command(Command::CalibrateAntenna)?;
-=======
         self.direct_command(DirectCommand::CalibrateAntenna)?;
->>>>>>> 1d301b72
         Ok(())
     }
 
     pub fn reset(&mut self) -> Result<(), Error<SPI::Error, IRQ::Error>> {
-<<<<<<< HEAD
-        self.execute_command(Command::SetDefault)
-=======
         self.direct_command(DirectCommand::SetDefault)
->>>>>>> 1d301b72
     }
 
     fn set_mode(&mut self, mode: OperationMode) -> Result<(), Error<SPI::Error, IRQ::Error>> {
@@ -334,10 +256,7 @@
 
         self.write_register(Register::BitRateDefinitionRegister, tx_val | rx_val)
     }
-<<<<<<< HEAD
-=======
-
->>>>>>> 1d301b72
+
     pub fn field_on(&mut self) -> Result<(), Error<SPI::Error, IRQ::Error>> {
         // set recommended threshold
         self.modify_register(Register::ExternalFieldDetectorThresholdRegister, 0x0F, 0x07)?;
@@ -399,11 +318,7 @@
 
     fn process_reqa_wupa(
         &mut self,
-<<<<<<< HEAD
-        cmd: Command,
-=======
         cmd: DirectCommand,
->>>>>>> 1d301b72
     ) -> Result<Option<AtqA>, Error<SPI::Error, IRQ::Error>> {
         debug!("reqa");
 
@@ -827,13 +742,7 @@
     }
 
     pub fn clear_interrupts(&mut self) -> Result<(), Error<SPI::Error, IRQ::Error>> {
-<<<<<<< HEAD
         self.read_interrupts()?;
-=======
-        self.read_register(Register::MainInterruptRegister)?;
-        self.read_register(Register::TimerAndNFCInterruptRegister)?;
-        self.read_register(Register::ErrorAndWakeUpInterruptRegister)?;
->>>>>>> 1d301b72
         Ok(())
     }
 
@@ -899,16 +808,6 @@
         Ok(())
     }
 
-<<<<<<< HEAD
-    pub fn execute_command(
-        &mut self,
-        command: Command,
-    ) -> Result<(), Error<SPI::Error, IRQ::Error>> {
-        debug!("Executing command: {:?}", command);
-        self.spi
-            .write(&[command.command_pattern()])
-            .map_err(Error::Spi)
-=======
     /// Execute a *direct command*
     pub fn direct_command(
         &mut self,
@@ -916,7 +815,6 @@
     ) -> Result<(), Error<SPI::Error, IRQ::Error>> {
         debug!("Executing command: {:?}", command);
         self.spi.write(&[command.pattern()]).map_err(Error::Spi)
->>>>>>> 1d301b72
     }
 
     pub fn write_register(
@@ -926,17 +824,12 @@
     ) -> Result<(), Error<SPI::Error, IRQ::Error>> {
         debug!("Write register {:?} value: 0b{:08b}", reg, val);
         self.spi
-<<<<<<< HEAD
-            .write(&[reg.write_address(), val])
-=======
             .write(&[RegisterOperation::Write(reg).pattern(), val])
->>>>>>> 1d301b72
             .map_err(Error::Spi)
     }
 
     pub fn read_register(&mut self, reg: Register) -> Result<u8, Error<SPI::Error, IRQ::Error>> {
-<<<<<<< HEAD
-        let address = [reg.read_address()];
+        let address = [RegisterOperation::Read(reg).pattern()];
         let mut value = [0];
 
         let mut operations = [
@@ -948,7 +841,7 @@
     }
 
     pub fn read_interrupts(&mut self) -> Result<u32, Error<SPI::Error, IRQ::Error>> {
-        let address = [Register::MainInterruptRegister.read_address()];
+        let address = [RegisterOperation::Read(Register::MainInterruptRegister).pattern()];
         let mut value = [0, 0, 0];
 
         let mut operations = [
@@ -964,28 +857,13 @@
         interrupt |= (value[2] as u32) << 16;
 
         Ok(interrupt)
-=======
-        let address = [RegisterOperation::Read(reg).pattern()];
-        let mut value = [0];
-
-        let mut operations = [
-            spi::Operation::Write(&address),
-            spi::Operation::Read(&mut value),
-        ];
-        self.spi.transaction(&mut operations).map_err(Error::Spi)?;
-        Ok(value[0])
->>>>>>> 1d301b72
     }
 
     fn read_fifo<'b>(
         &mut self,
         buffer: &'b mut [u8],
     ) -> Result<&'b [u8], Error<SPI::Error, IRQ::Error>> {
-<<<<<<< HEAD
-        let fifo_cmd = [0b10111111];
-=======
         let fifo_cmd = [FifoOperation::Read.pattern()];
->>>>>>> 1d301b72
         let mut operations = [
             spi::Operation::Write(&fifo_cmd),
             spi::Operation::Read(buffer),
@@ -996,11 +874,7 @@
 
     fn write_fifo(&mut self, bytes: &[u8]) -> Result<(), Error<SPI::Error, IRQ::Error>> {
         debug!("Write in fifo: {=[?]:x}", bytes);
-<<<<<<< HEAD
-        let fifo_cmd = [0b10000000];
-=======
         let fifo_cmd = [FifoOperation::Load.pattern()];
->>>>>>> 1d301b72
         let mut operations = [
             spi::Operation::Write(&fifo_cmd),
             spi::Operation::Write(bytes),
@@ -1034,32 +908,4 @@
 
         Err(Error::InterruptTimeout)
     }
-<<<<<<< HEAD
-}
-
-#[derive(Debug)]
-pub enum Error<SPIE, GPIOE> {
-    Spi(SPIE),
-    InterruptPin(GPIOE),
-
-    /// Set when Calibrate antenna sequence was not able to adjust resonance
-    AntennaCalibration,
-
-    InterruptTimeout,
-    InvalidDevice,
-    FailedToTurnOnField,
-
-    LinkLoss,
-    IOError,
-    FarmingError,
-    CRCError,
-    ParityError,
-    FifoIncompleteByte,
-    FifoNoRoom,
-    Collision,
-    AntiCollisionMaxLoopsReached,
-    Timeout,
-    Nak,
-=======
->>>>>>> 1d301b72
 }